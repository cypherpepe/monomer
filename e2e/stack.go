--- conflicted
+++ resolved
@@ -13,13 +13,6 @@
 	cometdb "github.com/cometbft/cometbft-db"
 	dbm "github.com/cosmos/cosmos-db"
 	opgenesis "github.com/ethereum-optimism/optimism/op-chain-ops/genesis"
-<<<<<<< HEAD
-	"github.com/ethereum-optimism/optimism/op-node/rollup"
-	"github.com/ethereum/go-ethereum/common"
-	"github.com/ethereum/go-ethereum/common/hexutil"
-	"github.com/ethereum/go-ethereum/core/state"
-=======
->>>>>>> af0d469a
 	"github.com/ethereum/go-ethereum/crypto"
 	"github.com/ethereum/go-ethereum/rpc"
 	"github.com/polymerdao/monomer"
@@ -77,58 +70,7 @@
 	}
 }
 
-<<<<<<< HEAD
-// helper shim to allow decoding of hex nonces
-type auxDumpAccount struct {
-	Balance     string                 `json:"balance"`
-	Nonce       string                 `json:"nonce"`
-	Root        hexutil.Bytes          `json:"root"`
-	CodeHash    hexutil.Bytes          `json:"codeHash"`
-	Code        hexutil.Bytes          `json:"code,omitempty"`
-	Storage     map[common.Hash]string `json:"storage,omitempty"`
-	Address     *common.Address        `json:"address,omitempty"` // Address only present in iterative (line-by-line) mode
-	AddressHash hexutil.Bytes          `json:"key,omitempty"`     // If we don't have address, we can output the key
-}
-
-// helper shim to allow decoding of hex nonces
-type auxDump struct {
-	Root     string                    `json:"root"`
-	Accounts map[string]auxDumpAccount `json:"accounts"`
-	// Next can be set to represent that this dump is only partial, and Next
-	// is where an iterator should be positioned in order to continue the dump.
-	Next []byte `json:"next,omitempty"` // nil if no more accounts
-}
-
-func (d *auxDump) ToStateDump() (*state.Dump, error) {
-	accounts := make(map[string]state.DumpAccount)
-
-	for k, v := range d.Accounts { //nolint:gocritic
-		nonce, err := hexutil.DecodeUint64(v.Nonce)
-		if err != nil {
-			return nil, fmt.Errorf("decode nonce: %v", err)
-		}
-
-		accounts[k] = state.DumpAccount{
-			Balance:  v.Balance,
-			Nonce:    nonce,
-			Root:     v.Root,
-			CodeHash: v.CodeHash,
-			Code:     v.Code,
-			Storage:  v.Storage,
-		}
-	}
-
-	return &state.Dump{
-		Root:     d.Root,
-		Accounts: accounts,
-		Next:     d.Next,
-	}, nil
-}
-
 func (s *Stack) Run(ctx context.Context, env *environment.Env) (*StackConfig, error) {
-=======
-func (s *Stack) Run(ctx context.Context, env *environment.Env) error {
->>>>>>> af0d469a
 	// configure & run L1
 
 	const networkName = "devnetL1"
