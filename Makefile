--- conflicted
+++ resolved
@@ -55,14 +55,10 @@
 clean:
 	if [ -f $(COVER_OUT) ]; then rm $(COVER_OUT); fi
 	if [ -f $(COVER_HTML) ]; then rm $(COVER_HTML); fi
-<<<<<<< HEAD
-	if [ -f e2e/artifacts ]; then rm -r e2e/artifacts; fi
+	if [ -d e2e/artifacts ]; then rm -r e2e/artifacts; fi
 
 .PHONY: setup-e2e
 setup-e2e:
 	$(MAKE) -C e2e/optimism install-geth && \
 		$(MAKE) -C e2e/optimism cannon-prestate && \
-		$(MAKE) -C e2e/optimism devnet-allocs
-=======
-	if [ -d e2e/artifacts ]; then rm -r e2e/artifacts; fi
->>>>>>> 06c14e4f
+		$(MAKE) -C e2e/optimism devnet-allocs